#!/bin/bash

<<<<<<< HEAD
URL=$(wget "https://code-industry.net/free-pdf-editor/" -O - | grep -o "http://.*/master-pdf-editor[0-9a-z.\_-]*.$(uname -m).rpm" | head -n 1)
=======
URL=$(curl -sL "http://code-industry.net/free-pdf-editor.php" | grep -o "http://.*/master-pdf-editor.*.$(uname -m).rpm" |head -n 1 |cut -d\" -f1)
>>>>>>> d9792b4b

if [[ "$URL" != "" ]]; then
    dnf -y install "$URL"
else
    exit 1
fi<|MERGE_RESOLUTION|>--- conflicted
+++ resolved
@@ -1,10 +1,6 @@
 #!/bin/bash
 
-<<<<<<< HEAD
-URL=$(wget "https://code-industry.net/free-pdf-editor/" -O - | grep -o "http://.*/master-pdf-editor[0-9a-z.\_-]*.$(uname -m).rpm" | head -n 1)
-=======
-URL=$(curl -sL "http://code-industry.net/free-pdf-editor.php" | grep -o "http://.*/master-pdf-editor.*.$(uname -m).rpm" |head -n 1 |cut -d\" -f1)
->>>>>>> d9792b4b
+URL=$(curl -sL "https://code-industry.net/free-pdf-editor/" | grep -o "http://.*/master-pdf-editor.*.$(uname -m).rpm" |head -n 1 |cut -d\" -f1)
 
 if [[ "$URL" != "" ]]; then
     dnf -y install "$URL"
